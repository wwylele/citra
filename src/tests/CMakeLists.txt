set(SRCS
            glad.cpp
            tests.cpp
<<<<<<< HEAD
            sample.cpp
=======
            core/file_sys/path_parser.cpp
>>>>>>> 0b897c45
            )

set(HEADERS
            )

create_directory_groups(${SRCS} ${HEADERS})

include_directories(../../externals/catch/single_include/)

add_executable(tests ${SRCS} ${HEADERS})
target_link_libraries(tests core video_core audio_core common)
target_link_libraries(tests ${PLATFORM_LIBRARIES} Threads::Threads)

add_test(NAME tests COMMAND $<TARGET_FILE:tests>)<|MERGE_RESOLUTION|>--- conflicted
+++ resolved
@@ -1,11 +1,8 @@
 set(SRCS
             glad.cpp
             tests.cpp
-<<<<<<< HEAD
+            core/file_sys/path_parser.cpp
             sample.cpp
-=======
-            core/file_sys/path_parser.cpp
->>>>>>> 0b897c45
             )
 
 set(HEADERS
